// Copyright 2017 Open Source Robotics Foundation, Inc.
//
// Licensed under the Apache License, Version 2.0 (the "License");
// you may not use this file except in compliance with the License.
// You may obtain a copy of the License at
//
//     http://www.apache.org/licenses/LICENSE-2.0
//
// Unless required by applicable law or agreed to in writing, software
// distributed under the License is distributed on an "AS IS" BASIS,
// WITHOUT WARRANTIES OR CONDITIONS OF ANY KIND, either express or implied.
// See the License for the specific language governing permissions and
// limitations under the License.

#include "ros_controllers/joint_trajectory_controller.hpp"

#include <cassert>
#include <chrono>
#include <iterator>
#include <string>
#include <memory>
#include <vector>

#include "builtin_interfaces/msg/time.hpp"

#include "lifecycle_msgs/msg/transition.hpp"
#include "lifecycle_msgs/msg/state.hpp"

#include "rclcpp/time.hpp"

#include "rclcpp_lifecycle/state.hpp"

#include "rcutils/logging_macros.h"

#include "trajectory_msgs/msg/joint_trajectory.hpp"
#include "trajectory_msgs/msg/joint_trajectory_point.hpp"

namespace ros_controllers
{

using namespace std::chrono_literals;
using controller_interface::CONTROLLER_INTERFACE_RET_SUCCESS;
using lifecycle_msgs::msg::State;

JointTrajectoryController::JointTrajectoryController()
: controller_interface::ControllerInterface(),
  joint_names_({}),
  write_op_names_({})
{}

JointTrajectoryController::JointTrajectoryController(
  const std::vector<std::string> & joint_names,
  const std::vector<std::string> & write_op_names)
: controller_interface::ControllerInterface(),
  joint_names_(joint_names),
  write_op_names_(write_op_names)
{}

controller_interface::controller_interface_ret_t
JointTrajectoryController::init(
  std::weak_ptr<hardware_interface::RobotHardware> robot_hardware,
  const std::string & controller_name)
{
  // initialize lifecycle node
  auto ret = ControllerInterface::init(robot_hardware, controller_name);
  if (ret != CONTROLLER_INTERFACE_RET_SUCCESS) {
    return ret;
  }

  // with the lifecycle node being initialized, we can declare parameters
  lifecycle_node_->declare_parameter<std::vector<std::string>>("joints", joint_names_);
  lifecycle_node_->declare_parameter<std::vector<std::string>>("write_op_modes", write_op_names_);

  return CONTROLLER_INTERFACE_RET_SUCCESS;
}

controller_interface::controller_interface_ret_t
JointTrajectoryController::update()
{
  if (lifecycle_node_->get_current_state().id() == State::PRIMARY_STATE_INACTIVE) {
    if (!is_halted) {
      halt();
      is_halted = true;
    }
    return CONTROLLER_INTERFACE_RET_SUCCESS;
  }

  // when no traj msg has been received yet
  if (!traj_point_active_ptr_ || (*traj_point_active_ptr_)->is_empty()) {
    return CONTROLLER_INTERFACE_RET_SUCCESS;
  }

  // find next new point for current timestamp
  auto traj_point_ptr = (*traj_point_active_ptr_)->sample(rclcpp::Clock().now());
  // find next new point for current timestamp
  // set cmd only if a point is found
  if (traj_point_ptr == (*traj_point_active_ptr_)->end()) {
    return CONTROLLER_INTERFACE_RET_SUCCESS;
  }

  // check if new point ptr points to the same as previous point
  if (prev_traj_point_ptr_ == traj_point_ptr) {
    return CONTROLLER_INTERFACE_RET_SUCCESS;
  }

  size_t joint_num = registered_joint_cmd_handles_.size();
  for (size_t index = 0; index < joint_num; ++index) {
    registered_joint_cmd_handles_[index]->set_cmd(traj_point_ptr->positions[index]);
  }

  prev_traj_point_ptr_ = traj_point_ptr;
  set_op_mode(hardware_interface::OperationMode::ACTIVE);

  return CONTROLLER_INTERFACE_RET_SUCCESS;
}

rclcpp_lifecycle::node_interfaces::LifecycleNodeInterface::CallbackReturn
JointTrajectoryController::on_configure(const rclcpp_lifecycle::State & previous_state)
{
  (void) previous_state;

  auto logger = lifecycle_node_->get_logger();

  // update parameters
  joint_names_ = lifecycle_node_->get_parameter("joints").as_string_array();
  write_op_names_ = lifecycle_node_->get_parameter("write_op_modes").as_string_array();

  if (!reset()) {
    return rclcpp_lifecycle::node_interfaces::LifecycleNodeInterface::CallbackReturn::ERROR;
  }

  if (auto robot_hardware = robot_hardware_.lock()) {
    if (joint_names_.empty()) {
      RCLCPP_WARN(logger, "no joint names specified");
    }

    // register handles
    registered_joint_state_handles_.resize(joint_names_.size());
    for (size_t index = 0; index < joint_names_.size(); ++index) {
      auto ret = robot_hardware->get_joint_state_handle(
        joint_names_[index].c_str(), &registered_joint_state_handles_[index]);
      if (ret != hardware_interface::HW_RET_OK) {
        RCLCPP_WARN(
          logger, "unable to obtain joint state handle for %s", joint_names_[index].c_str());
        return rclcpp_lifecycle::node_interfaces::LifecycleNodeInterface::CallbackReturn::FAILURE;
      }
    }
    registered_joint_cmd_handles_.resize(joint_names_.size());
    for (size_t index = 0; index < joint_names_.size(); ++index) {
      auto ret = robot_hardware->get_joint_command_handle(
        joint_names_[index].c_str(), &registered_joint_cmd_handles_[index]);
      if (ret != hardware_interface::HW_RET_OK) {
        RCLCPP_WARN(
          logger, "unable to obtain joint command handle for %s", joint_names_[index].c_str());
        return rclcpp_lifecycle::node_interfaces::LifecycleNodeInterface::CallbackReturn::FAILURE;
      }
    }
    registered_operation_mode_handles_.resize(write_op_names_.size());
    for (size_t index = 0; index < write_op_names_.size(); ++index) {
      auto ret = robot_hardware->get_operation_mode_handle(
        write_op_names_[index].c_str(), &registered_operation_mode_handles_[index]);
      if (ret != hardware_interface::HW_RET_OK) {
        RCLCPP_WARN(
          logger, "unable to obtain operation mode handle for %s", write_op_names_[index].c_str());
        return rclcpp_lifecycle::node_interfaces::LifecycleNodeInterface::CallbackReturn::FAILURE;
      }
    }
  } else {
    return rclcpp_lifecycle::node_interfaces::LifecycleNodeInterface::CallbackReturn::ERROR;
  }

  if (
    registered_joint_cmd_handles_.empty() ||
    registered_joint_state_handles_.empty() ||
    registered_operation_mode_handles_.empty())
  {
    return rclcpp_lifecycle::node_interfaces::LifecycleNodeInterface::CallbackReturn::ERROR;
  }

  // Store 'home' pose
  traj_msg_home_ptr_ = std::make_shared<trajectory_msgs::msg::JointTrajectory>();
  traj_msg_home_ptr_->header.stamp.sec = 0;
  traj_msg_home_ptr_->header.stamp.nanosec = 0;
  traj_msg_home_ptr_->points.resize(1);
  traj_msg_home_ptr_->points[0].time_from_start.sec = 0;
  traj_msg_home_ptr_->points[0].time_from_start.nanosec = 50000000;
  traj_msg_home_ptr_->points[0].positions.resize(registered_joint_state_handles_.size());
  for (size_t index = 0; index < registered_joint_state_handles_.size(); ++index) {
    traj_msg_home_ptr_->points[0].positions[index] =
      registered_joint_state_handles_[index]->get_position();
  }

  traj_external_point_ptr_ = std::make_shared<Trajectory>();
  traj_home_point_ptr_ = std::make_shared<Trajectory>();

  // subscriber call back
  // non realtime
  // TODO(karsten): check if traj msg and point time are valid
  auto callback = [this, &logger](const std::shared_ptr<trajectory_msgs::msg::JointTrajectory> msg)
    -> void
    {
      if (registered_joint_cmd_handles_.size() != msg->joint_names.size()) {
        RCLCPP_ERROR(
          logger,
          "number of joints in joint trajectory msg (%d) "
          "does not match number of joint command handles (%d)\n",
          msg->joint_names.size(), registered_joint_cmd_handles_.size());
      }

      // http://wiki.ros.org/joint_trajectory_controller/UnderstandingTrajectoryReplacement
      // always replace old msg with new one for now
      if (subscriber_is_active_) {
        traj_external_point_ptr_->update(msg);
      }
    };

  // TODO(karsten1987): create subscriber with subscription deactivated
  joint_command_subscriber_ =
    lifecycle_node_->create_subscription<trajectory_msgs::msg::JointTrajectory>(
<<<<<<< HEAD
      "~/joint_trajectory", 10, callback);
=======
    "~/joint_trajectory", rclcpp::SystemDefaultsQoS(), callback);
>>>>>>> 93d152b7

  // TODO(karsten1987): no lifecyle for subscriber yet
  // joint_command_subscriber_->on_activate();

  set_op_mode(hardware_interface::OperationMode::INACTIVE);

  return rclcpp_lifecycle::node_interfaces::LifecycleNodeInterface::CallbackReturn::SUCCESS;
}

rclcpp_lifecycle::node_interfaces::LifecycleNodeInterface::CallbackReturn
JointTrajectoryController::on_activate(const rclcpp_lifecycle::State & previous_state)
{
  (void) previous_state;

  is_halted = false;
  subscriber_is_active_ = true;
  traj_point_active_ptr_ = &traj_external_point_ptr_;

  // TODO(karsten1987): activate subscriptions of subscriber
  return rclcpp_lifecycle::node_interfaces::LifecycleNodeInterface::CallbackReturn::SUCCESS;
}

rclcpp_lifecycle::node_interfaces::LifecycleNodeInterface::CallbackReturn
JointTrajectoryController::on_deactivate(const rclcpp_lifecycle::State & previous_state)
{
  (void) previous_state;

  subscriber_is_active_ = false;

  return rclcpp_lifecycle::node_interfaces::LifecycleNodeInterface::CallbackReturn::SUCCESS;
}

rclcpp_lifecycle::node_interfaces::LifecycleNodeInterface::CallbackReturn
JointTrajectoryController::on_cleanup(const rclcpp_lifecycle::State & previous_state)
{
  (void) previous_state;

  // go home
  traj_home_point_ptr_->update(traj_msg_home_ptr_);
  traj_point_active_ptr_ = &traj_home_point_ptr_;

  return rclcpp_lifecycle::node_interfaces::LifecycleNodeInterface::CallbackReturn::SUCCESS;
}

rclcpp_lifecycle::node_interfaces::LifecycleNodeInterface::CallbackReturn
JointTrajectoryController::on_error(const rclcpp_lifecycle::State & previous_state)
{
  (void) previous_state;
  if (!reset()) {
    return rclcpp_lifecycle::node_interfaces::LifecycleNodeInterface::CallbackReturn::ERROR;
  }
  return rclcpp_lifecycle::node_interfaces::LifecycleNodeInterface::CallbackReturn::SUCCESS;
}

bool
JointTrajectoryController::reset()
{
  // TODO(karsten1987): need a way to re-fetch names after reset. Uncomment this in the future
  // joint_names_.clear();
  // write_op_names_.clear();

  registered_joint_cmd_handles_.clear();
  registered_joint_state_handles_.clear();
  registered_operation_mode_handles_.clear();

  subscriber_is_active_ = false;
  joint_command_subscriber_.reset();

  // iterator has no default value
  // prev_traj_point_ptr_;
  traj_point_active_ptr_ = nullptr;
  traj_external_point_ptr_.reset();
  traj_home_point_ptr_.reset();
  traj_msg_home_ptr_.reset();

  is_halted = false;

  return true;
}

rclcpp_lifecycle::node_interfaces::LifecycleNodeInterface::CallbackReturn
JointTrajectoryController::on_shutdown(const rclcpp_lifecycle::State & previous_state)
{
  (void) previous_state;
  // TODO(karsten1987): what to do?

  return rclcpp_lifecycle::node_interfaces::LifecycleNodeInterface::CallbackReturn::SUCCESS;
}

void
JointTrajectoryController::set_op_mode(const hardware_interface::OperationMode & mode)
{
  for (auto & op_mode_handle : registered_operation_mode_handles_) {
    op_mode_handle->set_mode(mode);
  }
}

void
JointTrajectoryController::halt()
{
  size_t joint_num = registered_joint_cmd_handles_.size();
  for (size_t index = 0; index < joint_num; ++index) {
    registered_joint_cmd_handles_[index]->set_cmd(
      registered_joint_state_handles_[index]->get_position());
  }
  set_op_mode(hardware_interface::OperationMode::ACTIVE);
}

}  // namespace ros_controllers

#include "class_loader/register_macro.hpp"

CLASS_LOADER_REGISTER_CLASS(
  ros_controllers::JointTrajectoryController, controller_interface::ControllerInterface)<|MERGE_RESOLUTION|>--- conflicted
+++ resolved
@@ -217,11 +217,7 @@
   // TODO(karsten1987): create subscriber with subscription deactivated
   joint_command_subscriber_ =
     lifecycle_node_->create_subscription<trajectory_msgs::msg::JointTrajectory>(
-<<<<<<< HEAD
-      "~/joint_trajectory", 10, callback);
-=======
     "~/joint_trajectory", rclcpp::SystemDefaultsQoS(), callback);
->>>>>>> 93d152b7
 
   // TODO(karsten1987): no lifecyle for subscriber yet
   // joint_command_subscriber_->on_activate();
